--- conflicted
+++ resolved
@@ -924,11 +924,8 @@
  "atty",
  "chrono",
  "clap",
-<<<<<<< HEAD
  "deunicode",
-=======
  "ctor",
->>>>>>> f9f371be
  "diff",
  "dirs 5.0.1",
  "gettext-rs",
