--- conflicted
+++ resolved
@@ -95,12 +95,8 @@
 
 [[bin]]
 name = "wc"
-<<<<<<< HEAD
-path = "src/wc.rs"
+path = "./wc.rs"
 
 [[bin]]
 name = "patch"
-path = "src/patch.rs"
-=======
-path = "./wc.rs"
->>>>>>> 42b2ebce
+path = "src/patch.rs"