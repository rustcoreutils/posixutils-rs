--- conflicted
+++ resolved
@@ -102,12 +102,8 @@
 
 [[bin]]
 name = "wc"
-<<<<<<< HEAD
 path = "./wc.rs"
 
 [[bin]]
 name = "patch"
-path = "./patch.rs"
-=======
-path = "./wc.rs"
->>>>>>> cec77a74
+path = "./patch.rs"